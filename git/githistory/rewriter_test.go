--- conflicted
+++ resolved
@@ -300,7 +300,6 @@
 	AssertCommitParent(t, db, hex.EncodeToString(tip), expectedParent)
 }
 
-<<<<<<< HEAD
 func TestHistoryRewriterUpdatesRefs(t *testing.T) {
 	db := DatabaseFromFixture(t, "linear-history.git")
 	r := NewRewriter(db)
@@ -333,7 +332,8 @@
 
 	AssertCommitParent(t, db, c1, c2)
 	AssertCommitParent(t, db, c2, c3)
-=======
+}
+
 func TestHistoryRewriterReturnsFilter(t *testing.T) {
 	f := filepathfilter.New([]string{"a"}, []string{"b"})
 	r := NewRewriter(nil, WithFilter(f))
@@ -343,7 +343,6 @@
 
 	assert.Equal(t, expected, got,
 		"git/githistory: expected Rewriter.Filter() to return same *filepathfilter.Filter instance")
->>>>>>> d8f1de73
 }
 
 func root(path string) string {
