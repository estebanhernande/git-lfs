[application]

name = "git-lfs"
version = "1.0.2"
authors = [
  "Rick Olson <technoweenie@gmail.com>",
  "Scott Barron <rubyist@github.com>",
]

[dependencies]

"github.com/cheggaaa/pb"                        = "bd14546a551971ae7f460e6d6e527c5b56cd38d7"
"github.com/kr/pretty"                          = "088c856450c08c03eb32f7a6c221e6eefaa10e6f"
"github.com/kr/pty"                             = "5cf931ef8f76dccd0910001d74a58a7fca84a83d"
"github.com/kr/text"                            = "6807e777504f54ad073ecef66747de158294b639"
"github.com/inconshreveable/mousetrap"          = "76626ae9c91c4f2a10f34cad8ce83ea42c93bb75"
"github.com/olekukonko/ts"                      = "ecf753e7c962639ab5a1fb46f7da627d4c0a04b8"
"github.com/rubyist/tracerx"                    = "d7bcc0bc315bed2a841841bee5dbecc8d7d7582f"
"github.com/spf13/cobra"                        = "c55cdf33856a08e4822738728b41783292812889"
"github.com/spf13/pflag"                        = "580b9be06c33d8ba9dcc8757ea56b7642472c2f5"
<<<<<<< HEAD
"github.com/technoweenie/assert"                = "b25ea301d127043ffacf3b2545726e79b6632139"
"github.com/technoweenie/go-contentaddressable" = "38171def3cd15e3b76eb156219b3d48704643899"
"github.com/ThomsonReutersEikon/go-ntlm/ntlm"	= "52b7efa603f1b809167b528b8bbaa467e36fdc02"
=======
"github.com/technoweenie/assert"                = "b25ea301d127043ffacf3b2545726e79b6632139"
>>>>>>> ac4306f8
<|MERGE_RESOLUTION|>--- conflicted
+++ resolved
@@ -18,10 +18,6 @@
 "github.com/rubyist/tracerx"                    = "d7bcc0bc315bed2a841841bee5dbecc8d7d7582f"
 "github.com/spf13/cobra"                        = "c55cdf33856a08e4822738728b41783292812889"
 "github.com/spf13/pflag"                        = "580b9be06c33d8ba9dcc8757ea56b7642472c2f5"
-<<<<<<< HEAD
 "github.com/technoweenie/assert"                = "b25ea301d127043ffacf3b2545726e79b6632139"
 "github.com/technoweenie/go-contentaddressable" = "38171def3cd15e3b76eb156219b3d48704643899"
-"github.com/ThomsonReutersEikon/go-ntlm/ntlm"	= "52b7efa603f1b809167b528b8bbaa467e36fdc02"
-=======
-"github.com/technoweenie/assert"                = "b25ea301d127043ffacf3b2545726e79b6632139"
->>>>>>> ac4306f8
+"github.com/ThomsonReutersEikon/go-ntlm/ntlm"	= "52b7efa603f1b809167b528b8bbaa467e36fdc02"