package commands

import (
	"os"
	"os/exec"
	"path/filepath"
	"testing"
)

func TestEnv(t *testing.T) {
	repo := NewRepository(t, "empty")
	defer repo.Test()

	repo.AddPath(repo.Path, ".git")
	repo.AddPath(repo.Path, "subdir")

	cmd := repo.Command("env")
	SetConfigOutput(cmd, map[string]string{
		"Endpoint":        "https://example.com/git/media.git/info/media",
		"LocalWorkingDir": repo.Path,
		"LocalGitDir":     filepath.Join(repo.Path, ".git"),
		"LocalMediaDir":   filepath.Join(repo.Path, ".git", "media"),
		"TempDir":         filepath.Join(repo.Path, ".git", "media", "tmp"),
	})
}

func TestEnvWithMediaUrl(t *testing.T) {
	repo := NewRepository(t, "config_media_url")
	defer repo.Test()

	cmd := repo.Command("env")
	SetConfigOutput(cmd, map[string]string{
		"Endpoint":        "http://foo/bar",
		"LocalWorkingDir": repo.Path,
		"LocalGitDir":     filepath.Join(repo.Path, ".git"),
		"LocalMediaDir":   filepath.Join(repo.Path, ".git", "media"),
		"TempDir":         filepath.Join(repo.Path, ".git", "media", "tmp"),
	})
}

func TestEnvWithSubmoduleFromRepository(t *testing.T) {
	repo := NewRepository(t, "submodule")
	defer repo.Test()

	cmd := repo.Command("env")
	SetConfigOutput(cmd, map[string]string{
		"Endpoint":        "https://example.com/git/media.git/info/media",
		"LocalWorkingDir": repo.Path,
		"LocalGitDir":     filepath.Join(repo.Path, ".git"),
		"LocalMediaDir":   filepath.Join(repo.Path, ".git", "media"),
		"TempDir":         filepath.Join(repo.Path, ".git", "media", "tmp"),
	})

	cmd.Before(func() {
		submodPath := filepath.Join(Root, "commands", "repos", "attributes.git")
		exec.Command("git", "config", "--add", "submodule.attributes.url", submodPath).Run()
		exec.Command("git", "submodule", "update").Run()
	})
}

func TestEnvWithSubmoduleFromSubmodule(t *testing.T) {
	repo := NewRepository(t, "submodule")
	defer repo.Test()

	repo.AddPath(repo.Path, "attributes", "a")
	repo.Paths = repo.Paths[1:]

	cmd := repo.Command("env")
	SetConfigOutput(cmd, map[string]string{
		"Endpoint":        "unknown",
<<<<<<< HEAD
		"LocalWorkingDir": filepath.Join(repo.Path, "attributes", "a"),
		"LocalGitDir":     "../.git/modules/attributes",
		"LocalMediaDir":   "../.git/modules/attributes/media",
		"TempDir":         filepath.Join(os.TempDir(), "git-media"),
=======
		"LocalWorkingDir": repo.Path,
		"LocalGitDir":     filepath.Join(repo.Path, ".git"),
		"LocalMediaDir":   filepath.Join(repo.Path, ".git", "media"),
		"TempDir":         filepath.Join(repo.Path, ".git", "media", "tmp"),
>>>>>>> c00f4f92
	})

	cmd.Before(func() {
		submodPath := filepath.Join(Root, "commands", "repos", "attributes.git")
		exec.Command("git", "config", "--add", "submodule.attributes.url", submodPath).Run()
		exec.Command("git", "submodule", "update").Run()
		os.Chdir(filepath.Join("attributes", "a", "b"))
		exec.Command("git", "checkout", "-b", "whatevs").Run()
	})
}

func TestEnvWithConfiguredSubmodule(t *testing.T) {
	repo := NewRepository(t, "submodule")
	defer repo.Test()

	repo.AddPath(repo.Path, "config_media_url")
	repo.Paths = repo.Paths[1:]

	cmd := repo.Command("env")
	SetConfigOutput(cmd, map[string]string{
		"Endpoint":        "http://foo/bar",
		"LocalWorkingDir": filepath.Join(repo.Path, "config_media_url"),
		"LocalGitDir":     "../.git/modules/config_media_url",
		"LocalMediaDir":   "../.git/modules/config_media_url/media",
		"TempDir":         filepath.Join(os.TempDir(), "git-media"),
	})

	cmd.Before(func() {
		submodPath := filepath.Join(Root, "commands", "repos", "config_media_url.git")
		exec.Command("git", "submodule", "add", submodPath).Run()
		exec.Command("git", "submodule", "update").Run()
		os.Chdir("config_media_url")
		exec.Command("git", "checkout", "-b", "whatevs").Run()
	})
}<|MERGE_RESOLUTION|>--- conflicted
+++ resolved
@@ -62,30 +62,15 @@
 	repo := NewRepository(t, "submodule")
 	defer repo.Test()
 
-	repo.AddPath(repo.Path, "attributes", "a")
+	repo.AddPath(repo.Path, "attributes")
 	repo.Paths = repo.Paths[1:]
 
 	cmd := repo.Command("env")
-	SetConfigOutput(cmd, map[string]string{
-		"Endpoint":        "unknown",
-<<<<<<< HEAD
-		"LocalWorkingDir": filepath.Join(repo.Path, "attributes", "a"),
-		"LocalGitDir":     "../.git/modules/attributes",
-		"LocalMediaDir":   "../.git/modules/attributes/media",
-		"TempDir":         filepath.Join(os.TempDir(), "git-media"),
-=======
-		"LocalWorkingDir": repo.Path,
-		"LocalGitDir":     filepath.Join(repo.Path, ".git"),
-		"LocalMediaDir":   filepath.Join(repo.Path, ".git", "media"),
-		"TempDir":         filepath.Join(repo.Path, ".git", "media", "tmp"),
->>>>>>> c00f4f92
-	})
-
 	cmd.Before(func() {
 		submodPath := filepath.Join(Root, "commands", "repos", "attributes.git")
 		exec.Command("git", "config", "--add", "submodule.attributes.url", submodPath).Run()
 		exec.Command("git", "submodule", "update").Run()
-		os.Chdir(filepath.Join("attributes", "a", "b"))
+		os.Chdir(filepath.Join("attributes"))
 		exec.Command("git", "checkout", "-b", "whatevs").Run()
 	})
 }
@@ -103,7 +88,7 @@
 		"LocalWorkingDir": filepath.Join(repo.Path, "config_media_url"),
 		"LocalGitDir":     "../.git/modules/config_media_url",
 		"LocalMediaDir":   "../.git/modules/config_media_url/media",
-		"TempDir":         filepath.Join(os.TempDir(), "git-media"),
+		"TempDir":         "../.git/modules/config_media_url/media/tmp",
 	})
 
 	cmd.Before(func() {
