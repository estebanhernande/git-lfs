--- conflicted
+++ resolved
@@ -17,12 +17,8 @@
   echo "refs/heads/master master refs/heads/master 0000000000000000000000000000000000000000" |
     git lfs pre-push origin "$GITSERVER/$reponame" 2>&1 |
     tee push.log
-<<<<<<< HEAD
   # no output if nothing to do
   [ "$(du -k push.log | cut -f 1)" == "0" ]
-=======
-  grep "(0 of 0 files)" push.log
->>>>>>> bbd6dbcd
 
   git lfs track "*.dat"
   echo "hi" > hi.dat
