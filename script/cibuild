--- conflicted
+++ resolved
@@ -1,13 +1,4 @@
 #!/bin/sh
 set -e
-<<<<<<< HEAD
-
-git config user.name || git config --global user.name "Git LFS Tests"
-git config user.email || git config --global user.email "git-lfs@example.com"
-
-script/integration
 script/test
-=======
-script/test
-script/integration
->>>>>>> fae85dcb
+script/integration